--- conflicted
+++ resolved
@@ -5,11 +5,7 @@
 readme = "README.md"
 requires-python = ">=3.10"
 dependencies = [
-<<<<<<< HEAD
     "absl-py>=2.1.0",
-=======
-    "pydantic>=2.10.6",
->>>>>>> e59172cc
     "dash>=2.18.2",
     "dash-bootstrap-components>=1.7.1",
     "immutabledict>=4.2.0",
@@ -19,6 +15,7 @@
     "nbformat>=5.10.4",
     "openai>=1.64.0",
     "pandas>=2.2.3",
+    "pydantic>=2.10.6",
     "tabulate>=0.9.0",
     "tink>=1.10.0",
     "typer>=0.15.1",
